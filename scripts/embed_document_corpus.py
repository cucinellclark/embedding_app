import requests
import json
import os,glob,sys
import argparse
from embedding_utils import embed_document, test_embedding_endpoint
from text_utils import validate_jsonl_file, validate_jsonl_files_in_directory
from tfidf_embed import process_jsonl_documents_tfidf

<<<<<<< HEAD
def process_document_file(api_key, endpoint, model_name, document_file, output_file, chunk_size=-1, chunk_overlap=-1, chunk_method="fixed"):
=======
def process_document_file(api_key, endpoint, model_name, document_file, output_file, chunk_size=-1, chunk_overlap=-1, model_config_file=None):
>>>>>>> aa46c560
    """
    Process a single document file for embedding.
    
    Args:
        api_key: API key for authentication
        endpoint: API endpoint URL
        model_name: Name of the model to use
        document_file: Path to the document file
        output_file: Path to the output file
        chunk_size: Size of text chunks (if applicable)
        chunk_overlap: Overlap between chunks (if applicable)
        vectorizer_file: Base path for saving vectorizer components (for TF-IDF)
        embed_dim: Dimension of the embedding vectors (for TF-IDF)
    """
    
    print(f"Processing document file: {document_file}")
    
    # Handle TF-IDF model
    # if there is not a model config file, then we are training a new model
    # if there is a model config file, then we are using a pre-trained model
    if model_name.lower() == "tfidf":
        print("Using TF-IDF embedding model")
<<<<<<< HEAD
        process_jsonl_documents_tfidf(document_file, output_file, chunk_size, chunk_overlap, chunk_method)
=======
        process_jsonl_documents_tfidf(document_file, output_file, chunk_size, chunk_overlap, model_config_file)
>>>>>>> aa46c560
        return
    
    # Regular embedding process
    with open(document_file, 'r') as f:
        for line in f:
            file_json = json.loads(line)
            text = file_json['text']
            doc_id = file_json['doc_id']
            embed_document(api_key, endpoint, model_name, text, doc_id, document_file, output_file, chunk_size, chunk_overlap, chunk_method)
    
    print(f"Embeddings saved to: {output_file}")

def process_document_folder(api_key, endpoint, model_name, document_folder, output_file, chunk_size=-1, chunk_overlap=-1, model_config_file=None):
    """
    Process all documents in a folder for embedding.
    
    Args:
        api_key: API key for authentication
        endpoint: API endpoint URL
        model_name: Name of the model to use
        document_folder: Path to the folder containing documents
        output_file: Path to the output file
        chunk_size: Size of text chunks (if applicable)
        chunk_overlap: Overlap between chunks (if applicable)
        vectorizer_file: Base path for saving vectorizer components (for TF-IDF)
        embed_dim: Dimension of the embedding vectors (for TF-IDF)
    """
    print(f"Processing documents in folder: {document_folder}")
    
    # Handle TF-IDF model
    # if there is not a model config file, then we are training a new model
    # if there is a model config file, then we are using a pre-trained model
    if model_name.lower() == "tfidf":
        print('haven\'t implemented this yet')
        sys.exit(1)
        print("Using TF-IDF embedding model")
        
        # Create a temporary file listing all documents in the folder
        temp_file = "temp_doc_list.txt"
        with open(temp_file, 'w') as f:
            for file in glob.glob(os.path.join(document_folder, "*")):
                if os.path.isfile(file):
                    f.write(f"{file}\n")
        
        process_jsonl_documents_tfidf(temp_file, output_file)
        
        # Clean up temporary file
        os.remove(temp_file)
        return
    
    # Regular embedding process
    # Get all files in the folder
    files = glob.glob(os.path.join(document_folder, "*"))
    
    # Process each file
    for file in files:
        if os.path.isfile(file):
            print(f"Processing file: {file}")
            
            with open(file, 'r') as f:
                for line in f:
                    file_json = json.loads(line)
                    text = file_json['text']
                    doc_id = file_json['doc_id']
                    embed_document(api_key, endpoint, model_name, text, doc_id, file, output_file, chunk_size, chunk_overlap)
            
            print(f"Embeddings saved to: {output_file}")

if __name__ == "__main__":
    
    parser = argparse.ArgumentParser()
    parser.add_argument("--api_key", type=str, required=False, default="EMPTY")
    parser.add_argument("--endpoint", type=str, required=True)
    parser.add_argument("--model_name", type=str, required=True)
    parser.add_argument("--document_file", type=str, required=False, default=None)
    parser.add_argument("--document_folder", type=str, required=False, default=None)
    parser.add_argument("--chunk_size", type=int, required=False, default=-1)
    parser.add_argument("--chunk_overlap", type=int, required=False, default=-1)
    parser.add_argument("--chunk_method", type=str, required=False, default="fixed")
    parser.add_argument("--terminate_on_error", action="store_true", required=False)
    parser.add_argument("--output_file", type=str, required=True)
    parser.add_argument("--model_config_file", type=str, required=False, default=None)
    args = parser.parse_args()

    api_key = args.api_key
    endpoint = args.endpoint
    model_name = args.model_name
    document_file = args.document_file
    document_folder = args.document_folder
    chunk_size = args.chunk_size
    chunk_overlap = args.chunk_overlap
    chunk_method = args.chunk_method
    output_file = args.output_file
    terminate_on_error = args.terminate_on_error
    model_config_file = args.model_config_file
    # Check output parameters first
    if not output_file:
        print("Error: output_file is required.")
        sys.exit(1)

    # Validate input files before testing the embedding endpoint
    if document_file:
        print(f"Validating document file: {document_file}")
        success, errors = validate_jsonl_file(document_file)
        if not success:
            print("Document validation failed:")
            for error in errors:
                print(f"  - {error}")
        if terminate_on_error:
            print("Document validation failed. Exiting.")
            sys.exit(1)
        print("Document validation successful.")
    
    elif document_folder:
        print(f"Validating documents in folder: {document_folder}")
        validation_results = validate_jsonl_files_in_directory(document_folder)
        validation_failed = False
        
        for file_path, (success, errors) in validation_results.items():
            if not success:
                validation_failed = True
                print(f"Validation failed for {file_path}:")
                for error in errors:
                    print(f"  - {error}")
        
        if validation_failed and terminate_on_error:
            print("Document validation failed. Exiting.")
            sys.exit(1)
        print("All documents validated successfully.")
    
    # Test the embedding endpoint before processing any documents
    # Skip endpoint test for TF-IDF model
    if model_name.lower() != "tfidf" and not test_embedding_endpoint(api_key, endpoint, model_name):
        print("Embedding endpoint test failed. Exiting program. Check error log for more details.")
        sys.exit(1)

    # Process either document file or document folder, but not both
    if document_file and document_folder:
        print("Error: Please provide either document_file or document_folder, not both.")
        sys.exit(1)
    elif document_file:
        process_document_file(api_key, endpoint, model_name, document_file, output_file, chunk_size, chunk_overlap, model_config_file)
    elif document_folder: 
        process_document_folder(api_key, endpoint, model_name, document_folder, output_file, chunk_size, chunk_overlap, model_config_file)
    else:
        print("Error: Please provide either document_file or document_folder.")
        sys.exit(1)<|MERGE_RESOLUTION|>--- conflicted
+++ resolved
@@ -6,11 +6,8 @@
 from text_utils import validate_jsonl_file, validate_jsonl_files_in_directory
 from tfidf_embed import process_jsonl_documents_tfidf
 
-<<<<<<< HEAD
-def process_document_file(api_key, endpoint, model_name, document_file, output_file, chunk_size=-1, chunk_overlap=-1, chunk_method="fixed"):
-=======
-def process_document_file(api_key, endpoint, model_name, document_file, output_file, chunk_size=-1, chunk_overlap=-1, model_config_file=None):
->>>>>>> aa46c560
+def process_document_file(api_key, endpoint, model_name, document_file, output_file, chunk_size=-1, chunk_overlap=-1, model_config_file=None, chunk_method="fixed"):
+
     """
     Process a single document file for embedding.
     
@@ -33,11 +30,7 @@
     # if there is a model config file, then we are using a pre-trained model
     if model_name.lower() == "tfidf":
         print("Using TF-IDF embedding model")
-<<<<<<< HEAD
-        process_jsonl_documents_tfidf(document_file, output_file, chunk_size, chunk_overlap, chunk_method)
-=======
-        process_jsonl_documents_tfidf(document_file, output_file, chunk_size, chunk_overlap, model_config_file)
->>>>>>> aa46c560
+        process_jsonl_documents_tfidf(document_file, output_file, chunk_size, chunk_overlap, chunk_method, model_config_file)
         return
     
     # Regular embedding process
